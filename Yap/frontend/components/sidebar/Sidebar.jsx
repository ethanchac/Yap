--- conflicted
+++ resolved
@@ -10,18 +10,14 @@
     };
 
     return (
-<<<<<<< HEAD
-        <nav className="fixed left-0 top-0 h-screen w-64 p-6 font-bold" style={{backgroundColor: '#121212', fontFamily: 'Albert Sans'}}>
-=======
         <nav 
-            className="fixed left-0 top-0 h-screen w-64 p-6 font-bold z-50 overflow-y-auto flex flex-col" 
+            className="fixed left-0 top-0 h-screen w-64 p-6 font-bold z-50 overflow-y-auto" 
             style={{
                 backgroundColor: '#121212', 
                 fontFamily: 'Albert Sans',
                 position: 'fixed' // Ensure it's truly fixed
             }}
         >
->>>>>>> ad44850f
             {/* Yapp Logo Section */}
             <div className="mb-8 pb-6 border-b border-gray-700">
                 <Link to="/home" className="flex items-center justify-center">
